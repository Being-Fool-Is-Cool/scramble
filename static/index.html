--- conflicted
+++ resolved
@@ -175,21 +175,13 @@
 <div class="js-box-items list-group">
     {{#each emailHeaders}}
         {{!-- data-msg-id becomes .data("msgID") --}}
-<<<<<<< HEAD
         <li id="subject-{{HexMessageID}}" 
-            class="box-item"
-=======
-        <a class="js-box-item list-group-item"
->>>>>>> e18e3acb
+            class="js-box-item list-group-item"
             data-msg-id="{{MessageID}}"
             data-thread-id="{{ThreadID}}"
             data-time="{{UnixTime}}"
             data-from="{{From}}"
-<<<<<<< HEAD
             data-to="{{To}}">{{#if Subject}}{{Subject}}{{else}}#####{{/if}}</li>
-=======
-            data-to="{{To}}">{{Subject}}</a>
->>>>>>> e18e3acb
     {{/each}}
 </div>
 {{> box-pagination-partial}}
@@ -221,23 +213,7 @@
 <script id="thread-template" type="text/x-handlebars-template">
 <div id="thread" data-thread-id="{{threadID}}">
     <div id="thread-subject">
-<<<<<<< HEAD
-        <h2 id="subject-header-{{hexThreadID}}">{{#if subject}}{{subject}}{{else}}#####{{/if}}</h2>
-        <div class="threadControl controlButtons">
-            <button class="replyButton">Reply</button>
-            <button class="replyAllButton">Reply All</button>
-            <button class="forwardButton">Forward</button>
-            {{#ifCond box '==' "inbox"}}
-            <button class="archiveButton">Archive</button>
-            {{/ifCond}}
-            {{#ifCond box '==' "archive"}}
-            <button class="moveToInboxButton">Move to Inbox</button>
-            {{/ifCond}}
-            <button class="deleteButton">Delete</button>
-        </div>
-=======
-        <div class="lead">{{subject}}</div class="lead">
->>>>>>> e18e3acb
+        <div class="lead" id="subject-header-{{hexThreadID}}">{{#if subject}}{{subject}}{{else}}#####{{/if}}</div>
     </div>
     <div id="thread-emails">
     </div>
@@ -261,65 +237,28 @@
 
 <!-- SINGLE EMAIL -->
 <script id="email-template" type="text/x-handlebars-template">
-<<<<<<< HEAD
-{{!--
-    This parent level div class "email" is functionally important.
-    For example, the buttons (ie replyButton, forwardButton) work
-     by finding the context email data by .closest(".email").data("email").
---}}
-<div class="email" data-msg-id="{{msgID}}">
-    <div class="received">{{formatDate time format="MMM D YYYY, hh:mm"}}</div>
-    <div class="from">
-        {{> email-address-partial fromAddress}}
-    </div>
-    <div class="to">to 
-        {{#each toAddresses}}
-            {{> email-address-partial}}
-        {{else}}
-            (Unknown recipients)
-        {{/each}}
-    </div>
-    {{!--
-    <div class="emailControl controlButtons">
-        <button class="replyButton">Reply</button>
-        <button class="replyAllButton">Reply All</button>
-        <button class="forwardButton">Forward</button>
-        {{#ifCond _box '==' "inbox"}}
-        <button class="archiveButton">Archive</button>
-        {{/ifCond}}
-        {{#ifCond _box '==' "archive"}}
-        <button class="moveToInboxButton">Move to Inbox</button>
-        {{/ifCond}}
-        <button class="deleteButton">Delete</button>
-    </div>
-    --}}
-    <div class="body" id="body-{{hexMsgID}}">{{#if htmlBody}}{{{htmlBody}}}{{else}}Decrypting...{{/if}}</div>
-=======
-
-<div class="js-email" data-msg-id="{{msgID}}">
-
-    <div class="panel panel-default">
-        <div class="panel-heading">
-            <small class="received pull-right">{{formatDate time format="MMM D YYYY, hh:mm"}}</small>
-            <div class="from">
-                {{> email-address-partial fromAddress}}
-            </div>
-            <small class="to">to 
-                {{#each toAddresses}}
-                    {{> email-address-partial}}
-                {{/each}}
-            </small>
-        </div>
-
-        <div class="email-body panel-body">{{{htmlBody}}}</div>
-    </div>
->>>>>>> e18e3acb
-
-    {{!-- This is where the compose box goes when replying/forwarding this email --}}
-    <div class="email-compose"></div>
-    </script>
-
-</div>
+    <div class="js-email" data-msg-id="{{msgID}}">
+        <div class="panel panel-default">
+            <div class="panel-heading">
+                <small class="received pull-right">{{formatDate time format="MMM D YYYY, hh:mm"}}</small>
+                <div class="from">
+                    {{> email-address-partial fromAddress}}
+                </div>
+                <small class="to">to 
+                    {{#each toAddresses}}
+                        {{> email-address-partial}}
+                    {{/each}}
+                </small>
+            </div>
+
+            <div class="email-body panel-body" id="body-{{hexMsgID}}">{{#if htmlBody}}{{{htmlBody}}}{{else}}Decrypting...{{/if}}</div>
+        </div>
+
+        {{!-- This is where the compose box goes when replying/forwarding this email --}}
+        <div class="email-compose"></div>
+    </div>
+</script>
+
 
 <script id="email-address-partial" type="text/x-handlebars-template">
     {{#if name}}
